--- conflicted
+++ resolved
@@ -7,16 +7,12 @@
 
 default: everything
 
-<<<<<<< HEAD
-install: encoding.out.h inst.chisel inst.spinalhdl instr-table.tex priv-instr-table.tex
-=======
 install: everything
->>>>>>> bc92b799
 	set -e; for FILE in $(INSTALL_HEADER_FILES); do cp -f encoding.out.h $$FILE; done
 
 .PHONY : everything
 everything:
-	@./parse.py -c -chisel -sverilog -rust -latex -spinalhdl $(EXTENSIONS)
+	@./parse.py -c -go -chisel -sverilog -rust -latex -spinalhdl $(EXTENSIONS)
 
 .PHONY : encoding.out.h
 encoding.out.h:
@@ -26,17 +22,13 @@
 inst.chisel:
 	@./parse.py -chisel $(EXTENSIONS)
 
-<<<<<<< HEAD
-inst.spinalhdl: $(ALL_OPCODES) parse_opcodes
-	cat $(ALL_OPCODES) | ./parse_opcodes -spinalhdl > $@
+.PHONY : inst.go
+inst.go:
+	@./parse.py -go $(EXTENSIONS)
 
-inst.go: $(ALL_REAL_ILEN32_OPCODES) parse_opcodes
-	cat $(ALL_REAL_ILEN32_OPCODES) | ./parse_opcodes -go > $@
-=======
 .PHONY : latex
 latex:
 	@./parse.py -latex $(EXTENSIONS)
->>>>>>> bc92b799
 
 .PHONY : inst.sverilog
 inst.sverilog:
