#!/usr/bin/env python

from __future__ import print_function
from builtins import hex
from builtins import range
import math
import sys
import tokenize
from collections import OrderedDict

namelist = []
match = OrderedDict()
mask = OrderedDict()
pseudos = {}
arguments = {}

arglut = {}
arglut['rd'] = (11,7)
arglut['rt'] = (19,15) # source+dest register address. Overlaps rs1.
arglut['rs1'] = (19,15)
arglut['rs2'] = (24,20)
arglut['rs3'] = (31,27)
arglut['aqrl'] = (26,25)
arglut['fm'] = (31,28)
arglut['pred'] = (27,24)
arglut['succ'] = (23,20)
arglut['rm'] = (14,12)
arglut['funct3'] = (14,12)
arglut['imm20'] = (31,12)
arglut['jimm20'] = (31,12)
arglut['imm12'] = (31,20)
arglut['imm12hi'] = (31,25)
arglut['bimm12hi'] = (31,25)
arglut['imm12lo'] = (11,7)
arglut['bimm12lo'] = (11,7)
arglut['zimm'] = (19,15)
arglut['shamt'] = (25,20)
arglut['shamtw'] = (24,20)
arglut['bs'] = (31,30) # byte select for RV32K AES
arglut['rnum'] = (23,20) # round constant for RV64 AES
arglut['rc'] = (29,25)
arglut['imm2'] = (21,20)
arglut['imm3'] = (22,20)
arglut['imm4'] = (23,20)
arglut['imm5'] = (24,20)
arglut['imm6'] = (25,20)

# for vectors
arglut['vd'] = (11,7)
arglut['vs3'] = (11,7)
arglut['vs1'] = (19,15)
arglut['vs2'] = (24,20)
arglut['vm'] = (25,25)
arglut['wd'] = (26,26)
arglut['amoop'] = (31,27)
arglut['nf'] = (31,29)
arglut['simm5'] = (19,15)
arglut['zimm10'] = (29,20)
arglut['zimm11'] = (30,20)

#
# Trap cause codes
causes = [
  (0x00, 'misaligned fetch'),
  (0x01, 'fetch access'),
  (0x02, 'illegal instruction'),
  (0x03, 'breakpoint'),
  (0x04, 'misaligned load'),
  (0x05, 'load access'),
  (0x06, 'misaligned store'),
  (0x07, 'store access'),
  (0x08, 'user_ecall'),
  (0x09, 'supervisor_ecall'),
  (0x0A, 'virtual_supervisor_ecall'),
  (0x0B, 'machine_ecall'),
  (0x0C, 'fetch page fault'),
  (0x0D, 'load page fault'),
  (0x0F, 'store page fault'),
  (0x14, 'fetch guest page fault'),
  (0x15, 'load guest page fault'),
  (0x16, 'virtual instruction'),
  (0x17, 'store guest page fault'),
]

csrs = [
  # Standard User R/W
  (0x001, 'fflags'),
  (0x002, 'frm'),
  (0x003, 'fcsr'),
  (0x008, 'vstart'),
  (0x009, 'vxsat'),
  (0x00A, 'vxrm'),
  (0x00F, 'vcsr'),
  (0x015, 'seed'), # Zkr

  # Standard User RO
  (0xC00, 'cycle'),
  (0xC01, 'time'),
  (0xC02, 'instret'),
  (0xC03, 'hpmcounter3'),
  (0xC04, 'hpmcounter4'),
  (0xC05, 'hpmcounter5'),
  (0xC06, 'hpmcounter6'),
  (0xC07, 'hpmcounter7'),
  (0xC08, 'hpmcounter8'),
  (0xC09, 'hpmcounter9'),
  (0xC0A, 'hpmcounter10'),
  (0xC0B, 'hpmcounter11'),
  (0xC0C, 'hpmcounter12'),
  (0xC0D, 'hpmcounter13'),
  (0xC0E, 'hpmcounter14'),
  (0xC0F, 'hpmcounter15'),
  (0xC10, 'hpmcounter16'),
  (0xC11, 'hpmcounter17'),
  (0xC12, 'hpmcounter18'),
  (0xC13, 'hpmcounter19'),
  (0xC14, 'hpmcounter20'),
  (0xC15, 'hpmcounter21'),
  (0xC16, 'hpmcounter22'),
  (0xC17, 'hpmcounter23'),
  (0xC18, 'hpmcounter24'),
  (0xC19, 'hpmcounter25'),
  (0xC1A, 'hpmcounter26'),
  (0xC1B, 'hpmcounter27'),
  (0xC1C, 'hpmcounter28'),
  (0xC1D, 'hpmcounter29'),
  (0xC1E, 'hpmcounter30'),
  (0xC1F, 'hpmcounter31'),
  (0xC20, 'vl'),
  (0xC21, 'vtype'),
  (0xC22, 'vlenb'),

  # Standard Supervisor R/W
  (0x100, 'sstatus'),
  (0x102, 'sedeleg'),
  (0x103, 'sideleg'),
  (0x104, 'sie'),
  (0x105, 'stvec'),
  (0x106, 'scounteren'),
  (0x140, 'sscratch'),
  (0x141, 'sepc'),
  (0x142, 'scause'),
  (0x143, 'stval'),
  (0x144, 'sip'),
  (0x180, 'satp'),

  # Standard Hypervisor R/w
  (0x200, 'vsstatus'),
  (0x204, 'vsie'),
  (0x205, 'vstvec'),
  (0x240, 'vsscratch'),
  (0x241, 'vsepc'),
  (0x242, 'vscause'),
  (0x243, 'vstval'),
  (0x244, 'vsip'),
  (0x280, 'vsatp'),
  (0x600, 'hstatus'),
  (0x602, 'hedeleg'),
  (0x603, 'hideleg'),
  (0x604, 'hie'),
  (0x605, 'htimedelta'),
  (0x606, 'hcounteren'),
  (0x607, 'hgeie'),
  (0x643, 'htval'),
  (0x644, 'hip'),
  (0x645, 'hvip'),
  (0x64A, 'htinst'),
  (0x680, 'hgatp'),
  (0xE12, 'hgeip'),

  # Tentative CSR assignment for CLIC
  (0x007, 'utvt'),
  (0x045, 'unxti'),
  (0x046, 'uintstatus'),
  (0x048, 'uscratchcsw'),
  (0x049, 'uscratchcswl'),
  (0x107, 'stvt'),
  (0x145, 'snxti'),
  (0x146, 'sintstatus'),
  (0x148, 'sscratchcsw'),
  (0x149, 'sscratchcswl'),
  (0x307, 'mtvt'),
  (0x345, 'mnxti'),
  (0x346, 'mintstatus'),
  (0x348, 'mscratchcsw'),
  (0x349, 'mscratchcswl'),

  # Standard Machine R/W
  (0x300, 'mstatus'),
  (0x301, 'misa'),
  (0x302, 'medeleg'),
  (0x303, 'mideleg'),
  (0x304, 'mie'),
  (0x305, 'mtvec'),
  (0x306, 'mcounteren'),
  (0x320, 'mcountinhibit'),
  (0x340, 'mscratch'),
  (0x341, 'mepc'),
  (0x342, 'mcause'),
  (0x343, 'mtval'),
  (0x344, 'mip'),
  (0x34a, 'mtinst'),
  (0x34b, 'mtval2'),
  (0x3a0, 'pmpcfg0'),
  (0x3a1, 'pmpcfg1'),
  (0x3a2, 'pmpcfg2'),
  (0x3a3, 'pmpcfg3'),
  (0x3b0, 'pmpaddr0'),
  (0x3b1, 'pmpaddr1'),
  (0x3b2, 'pmpaddr2'),
  (0x3b3, 'pmpaddr3'),
  (0x3b4, 'pmpaddr4'),
  (0x3b5, 'pmpaddr5'),
  (0x3b6, 'pmpaddr6'),
  (0x3b7, 'pmpaddr7'),
  (0x3b8, 'pmpaddr8'),
  (0x3b9, 'pmpaddr9'),
  (0x3ba, 'pmpaddr10'),
  (0x3bb, 'pmpaddr11'),
  (0x3bc, 'pmpaddr12'),
  (0x3bd, 'pmpaddr13'),
  (0x3be, 'pmpaddr14'),
  (0x3bf, 'pmpaddr15'),
  (0x7a0, 'tselect'),
  (0x7a1, 'tdata1'),
  (0x7a2, 'tdata2'),
  (0x7a3, 'tdata3'),
  (0x7a4, 'tinfo'),
  (0x7a5, 'tcontrol'),
  (0x7a8, 'mcontext'),
  (0x7aa, 'scontext'),
  (0x7b0, 'dcsr'),
  (0x7b1, 'dpc'),
  (0x7b2, 'dscratch0'),
  (0x7b3, 'dscratch1'),
  (0xB00, 'mcycle'),
  (0xB02, 'minstret'),
  (0xB03, 'mhpmcounter3'),
  (0xB04, 'mhpmcounter4'),
  (0xB05, 'mhpmcounter5'),
  (0xB06, 'mhpmcounter6'),
  (0xB07, 'mhpmcounter7'),
  (0xB08, 'mhpmcounter8'),
  (0xB09, 'mhpmcounter9'),
  (0xB0A, 'mhpmcounter10'),
  (0xB0B, 'mhpmcounter11'),
  (0xB0C, 'mhpmcounter12'),
  (0xB0D, 'mhpmcounter13'),
  (0xB0E, 'mhpmcounter14'),
  (0xB0F, 'mhpmcounter15'),
  (0xB10, 'mhpmcounter16'),
  (0xB11, 'mhpmcounter17'),
  (0xB12, 'mhpmcounter18'),
  (0xB13, 'mhpmcounter19'),
  (0xB14, 'mhpmcounter20'),
  (0xB15, 'mhpmcounter21'),
  (0xB16, 'mhpmcounter22'),
  (0xB17, 'mhpmcounter23'),
  (0xB18, 'mhpmcounter24'),
  (0xB19, 'mhpmcounter25'),
  (0xB1A, 'mhpmcounter26'),
  (0xB1B, 'mhpmcounter27'),
  (0xB1C, 'mhpmcounter28'),
  (0xB1D, 'mhpmcounter29'),
  (0xB1E, 'mhpmcounter30'),
  (0xB1F, 'mhpmcounter31'),
  (0x323, 'mhpmevent3'),
  (0x324, 'mhpmevent4'),
  (0x325, 'mhpmevent5'),
  (0x326, 'mhpmevent6'),
  (0x327, 'mhpmevent7'),
  (0x328, 'mhpmevent8'),
  (0x329, 'mhpmevent9'),
  (0x32A, 'mhpmevent10'),
  (0x32B, 'mhpmevent11'),
  (0x32C, 'mhpmevent12'),
  (0x32D, 'mhpmevent13'),
  (0x32E, 'mhpmevent14'),
  (0x32F, 'mhpmevent15'),
  (0x330, 'mhpmevent16'),
  (0x331, 'mhpmevent17'),
  (0x332, 'mhpmevent18'),
  (0x333, 'mhpmevent19'),
  (0x334, 'mhpmevent20'),
  (0x335, 'mhpmevent21'),
  (0x336, 'mhpmevent22'),
  (0x337, 'mhpmevent23'),
  (0x338, 'mhpmevent24'),
  (0x339, 'mhpmevent25'),
  (0x33A, 'mhpmevent26'),
  (0x33B, 'mhpmevent27'),
  (0x33C, 'mhpmevent28'),
  (0x33D, 'mhpmevent29'),
  (0x33E, 'mhpmevent30'),
  (0x33F, 'mhpmevent31'),

  # Standard Machine RO
  (0xF11, 'mvendorid'),
  (0xF12, 'marchid'),
  (0xF13, 'mimpid'),
  (0xF14, 'mhartid'),
<<<<<<< HEAD
  (0x546, 'sentropy'), # crypto ext
=======
>>>>>>> 1833ce76
]

csrs32 = [
  # Standard Hypervisor R/w
  (0x615, 'htimedeltah'),

  # Standard User RO
  (0xC80, 'cycleh'),
  (0xC81, 'timeh'),
  (0xC82, 'instreth'),
  (0xC83, 'hpmcounter3h'),
  (0xC84, 'hpmcounter4h'),
  (0xC85, 'hpmcounter5h'),
  (0xC86, 'hpmcounter6h'),
  (0xC87, 'hpmcounter7h'),
  (0xC88, 'hpmcounter8h'),
  (0xC89, 'hpmcounter9h'),
  (0xC8A, 'hpmcounter10h'),
  (0xC8B, 'hpmcounter11h'),
  (0xC8C, 'hpmcounter12h'),
  (0xC8D, 'hpmcounter13h'),
  (0xC8E, 'hpmcounter14h'),
  (0xC8F, 'hpmcounter15h'),
  (0xC90, 'hpmcounter16h'),
  (0xC91, 'hpmcounter17h'),
  (0xC92, 'hpmcounter18h'),
  (0xC93, 'hpmcounter19h'),
  (0xC94, 'hpmcounter20h'),
  (0xC95, 'hpmcounter21h'),
  (0xC96, 'hpmcounter22h'),
  (0xC97, 'hpmcounter23h'),
  (0xC98, 'hpmcounter24h'),
  (0xC99, 'hpmcounter25h'),
  (0xC9A, 'hpmcounter26h'),
  (0xC9B, 'hpmcounter27h'),
  (0xC9C, 'hpmcounter28h'),
  (0xC9D, 'hpmcounter29h'),
  (0xC9E, 'hpmcounter30h'),
  (0xC9F, 'hpmcounter31h'),

  # Standard Machine RW
  (0x310, 'mstatush'),
  (0xB80, 'mcycleh'),
  (0xB82, 'minstreth'),
  (0xB83, 'mhpmcounter3h'),
  (0xB84, 'mhpmcounter4h'),
  (0xB85, 'mhpmcounter5h'),
  (0xB86, 'mhpmcounter6h'),
  (0xB87, 'mhpmcounter7h'),
  (0xB88, 'mhpmcounter8h'),
  (0xB89, 'mhpmcounter9h'),
  (0xB8A, 'mhpmcounter10h'),
  (0xB8B, 'mhpmcounter11h'),
  (0xB8C, 'mhpmcounter12h'),
  (0xB8D, 'mhpmcounter13h'),
  (0xB8E, 'mhpmcounter14h'),
  (0xB8F, 'mhpmcounter15h'),
  (0xB90, 'mhpmcounter16h'),
  (0xB91, 'mhpmcounter17h'),
  (0xB92, 'mhpmcounter18h'),
  (0xB93, 'mhpmcounter19h'),
  (0xB94, 'mhpmcounter20h'),
  (0xB95, 'mhpmcounter21h'),
  (0xB96, 'mhpmcounter22h'),
  (0xB97, 'mhpmcounter23h'),
  (0xB98, 'mhpmcounter24h'),
  (0xB99, 'mhpmcounter25h'),
  (0xB9A, 'mhpmcounter26h'),
  (0xB9B, 'mhpmcounter27h'),
  (0xB9C, 'mhpmcounter28h'),
  (0xB9D, 'mhpmcounter29h'),
  (0xB9E, 'mhpmcounter30h'),
  (0xB9F, 'mhpmcounter31h'),
]

opcode_base = 0
opcode_size = 7
funct_base = 12
funct_size = 3

def binary(n, digits=0):
  rep = bin(n)[2:]
  return rep if digits == 0 else ('0' * (digits - len(rep))) + rep

def make_c(match,mask):
  print('/* Automatically generated by parse_opcodes.  */')
  print('#ifndef RISCV_ENCODING_H')
  print('#define RISCV_ENCODING_H')
  for name in namelist:
    name2 = name.upper().replace('.','_')
    print('#define MATCH_%s %s' % (name2, hex(match[name])))
    print('#define MASK_%s  %s' % (name2, hex(mask[name])))
  for num, name in csrs+csrs32:
    print('#define CSR_%s %s' % (name.upper(), hex(num)))
  for num, name in causes:
    print('#define CAUSE_%s %s' % (name.upper().replace(' ', '_'), hex(num)))
  print('#endif')

  print('#ifdef DECLARE_INSN')
  for name in namelist:
    name2 = name.replace('.','_')
    print('DECLARE_INSN(%s, MATCH_%s, MASK_%s)' % (name2, name2.upper(), name2.upper()))
  print('#endif') # #ifdef DECLARE_INSN

  print('#ifdef DECLARE_CSR')
  for num, name in csrs+csrs32:
    print('DECLARE_CSR(%s, CSR_%s)' % (name, name.upper()))
  print('#endif')

  print('#ifdef DECLARE_CAUSE')
  for num, name in causes:
    print('DECLARE_CAUSE("%s", CAUSE_%s)' % (name, name.upper().replace(' ', '_')))
  print('#endif')

def yank(num,start,len):
  return (num >> start) & ((1 << len) - 1)

def str_arg(arg0,name,match,arguments):
  if arg0 in arguments:
    return name or arg0
  else:
    start = arglut[arg0][1]
    len = arglut[arg0][0] - arglut[arg0][1] + 1
    return binary(yank(match,start,len),len)

def str_inst(name,arguments):
  return name.replace('.rv32','').upper()

def print_unimp_type(name,match,arguments):
  print("""
&
\\multicolumn{10}{|c|}{%s} & %s \\\\
\\cline{2-11}
  """ % \
  ( \
    '0'*32, \
    'UNIMP' \
  ))

def print_u_type(name,match,arguments):
  print("""
&
\\multicolumn{8}{|c|}{%s} &
\\multicolumn{1}{c|}{%s} &
\\multicolumn{1}{c|}{%s} & %s \\\\
\\cline{2-11}
  """ % \
  ( \
    str_arg('imm20','imm[31:12]',match,arguments), \
    str_arg('rd','',match,arguments), \
    binary(yank(match,opcode_base,opcode_size),opcode_size), \
    str_inst(name,arguments) \
  ))

def print_uj_type(name,match,arguments):
  print("""
&
\\multicolumn{8}{|c|}{%s} &
\\multicolumn{1}{c|}{%s} &
\\multicolumn{1}{c|}{%s} & %s \\\\
\\cline{2-11}
  """ % \
  ( \
    str_arg('jimm20','imm[20$\\vert$10:1$\\vert$11$\\vert$19:12]',match,arguments), \
    str_arg('rd','',match,arguments), \
    binary(yank(match,opcode_base,opcode_size),opcode_size), \
    str_inst(name,arguments) \
  ))

def print_s_type(name,match,arguments):
  print("""
&
\\multicolumn{4}{|c|}{%s} &
\\multicolumn{2}{c|}{%s} &
\\multicolumn{1}{c|}{%s} &
\\multicolumn{1}{c|}{%s} &
\\multicolumn{1}{c|}{%s} &
\\multicolumn{1}{c|}{%s} & %s \\\\
\\cline{2-11}
  """ % \
  ( \
    str_arg('imm12hi','imm[11:5]',match,arguments), \
    str_arg('rs2','',match,arguments), \
    str_arg('rs1','',match,arguments), \
    binary(yank(match,funct_base,funct_size),funct_size), \
    str_arg('imm12lo','imm[4:0]',match,arguments), \
    binary(yank(match,opcode_base,opcode_size),opcode_size), \
    str_inst(name,arguments) \
  ))

def print_sb_type(name,match,arguments):
  print("""
&
\\multicolumn{4}{|c|}{%s} &
\\multicolumn{2}{c|}{%s} &
\\multicolumn{1}{c|}{%s} &
\\multicolumn{1}{c|}{%s} &
\\multicolumn{1}{c|}{%s} &
\\multicolumn{1}{c|}{%s} & %s \\\\
\\cline{2-11}
  """ % \
  ( \
    str_arg('bimm12hi','imm[12$\\vert$10:5]',match,arguments), \
    str_arg('rs2','',match,arguments), \
    str_arg('rs1','',match,arguments), \
    binary(yank(match,funct_base,funct_size),funct_size), \
    str_arg('bimm12lo','imm[4:1$\\vert$11]',match,arguments), \
    binary(yank(match,opcode_base,opcode_size),opcode_size), \
    str_inst(name,arguments) \
  ))

def print_i_type(name,match,arguments):
  print("""
&
\\multicolumn{6}{|c|}{%s} &
\\multicolumn{1}{c|}{%s} &
\\multicolumn{1}{c|}{%s} &
\\multicolumn{1}{c|}{%s} &
\\multicolumn{1}{c|}{%s} & %s \\\\
\\cline{2-11}
  """ % \
  ( \
    str_arg('imm12','imm[11:0]',match,arguments), \
    str_arg('rs1','',match,arguments), \
    binary(yank(match,funct_base,funct_size),funct_size), \
    str_arg('rd','',match,arguments), \
    binary(yank(match,opcode_base,opcode_size),opcode_size), \
    str_inst(name,arguments) \
  ))

def print_csr_type(name,match,arguments):
  print("""
&
\\multicolumn{6}{|c|}{%s} &
\\multicolumn{1}{c|}{%s} &
\\multicolumn{1}{c|}{%s} &
\\multicolumn{1}{c|}{%s} &
\\multicolumn{1}{c|}{%s} & %s \\\\
\\cline{2-11}
  """ % \
  ( \
    str_arg('imm12','csr',match,arguments), \
    ('uimm' if name[-1] == 'i' else 'rs1'), \
    binary(yank(match,funct_base,funct_size),funct_size), \
    str_arg('rd','',match,arguments), \
    binary(yank(match,opcode_base,opcode_size),opcode_size), \
    str_inst(name,arguments) \
  ))

def print_ish_type(name,match,arguments):
  print("""
&
\\multicolumn{3}{|c|}{%s} &
\\multicolumn{3}{c|}{%s} &
\\multicolumn{1}{c|}{%s} &
\\multicolumn{1}{c|}{%s} &
\\multicolumn{1}{c|}{%s} &
\\multicolumn{1}{c|}{%s} & %s \\\\
\\cline{2-11}
  """ % \
  ( \
    binary(yank(match,26,6),6), \
    str_arg('shamt','shamt',match,arguments), \
    str_arg('rs1','',match,arguments), \
    binary(yank(match,funct_base,funct_size),funct_size), \
    str_arg('rd','',match,arguments), \
    binary(yank(match,opcode_base,opcode_size),opcode_size), \
    str_inst(name,arguments) \
  ))

def print_ishw_type(name,match,arguments):
  print("""
&
\\multicolumn{4}{|c|}{%s} &
\\multicolumn{2}{c|}{%s} &
\\multicolumn{1}{c|}{%s} &
\\multicolumn{1}{c|}{%s} &
\\multicolumn{1}{c|}{%s} &
\\multicolumn{1}{c|}{%s} & %s \\\\
\\cline{2-11}
  """ % \
  ( \
    binary(yank(match,25,7),7), \
    str_arg('shamtw','shamt',match,arguments), \
    str_arg('rs1','',match,arguments), \
    binary(yank(match,funct_base,funct_size),funct_size), \
    str_arg('rd','',match,arguments), \
    binary(yank(match,opcode_base,opcode_size),opcode_size), \
    str_inst(name,arguments) \
  ))

def print_r_type(name,match,arguments):
  print("""
&
\\multicolumn{4}{|c|}{%s} &
\\multicolumn{2}{c|}{%s} &
\\multicolumn{1}{c|}{%s} &
\\multicolumn{1}{c|}{%s} &
\\multicolumn{1}{c|}{%s} &
\\multicolumn{1}{c|}{%s} & %s \\\\
\\cline{2-11}
  """ % \
  ( \
    binary(yank(match,25,7),7), \
    str_arg('rs2','',match,arguments), \
    'zimm' in arguments and str_arg('zimm','imm[4:0]',match,arguments) or str_arg('rs1','',match,arguments), \
    str_arg('rm','',match,arguments), \
    str_arg('rd','',match,arguments), \
    binary(yank(match,opcode_base,opcode_size),opcode_size), \
    str_inst(name,arguments) \
  ))

def print_r4_type(name,match,arguments):
  print("""
&
\\multicolumn{2}{|c|}{%s} &
\\multicolumn{2}{c|}{%s} &
\\multicolumn{2}{c|}{%s} &
\\multicolumn{1}{c|}{%s} &
\\multicolumn{1}{c|}{%s} &
\\multicolumn{1}{c|}{%s} &
\\multicolumn{1}{c|}{%s} & %s \\\\
\\cline{2-11}
  """ % \
  ( \
    str_arg('rs3','',match,arguments), \
    binary(yank(match,25,2),2), \
    str_arg('rs2','',match,arguments), \
    str_arg('rs1','',match,arguments), \
    str_arg('rm','',match,arguments), \
    str_arg('rd','',match,arguments), \
    binary(yank(match,opcode_base,opcode_size),opcode_size), \
    str_inst(name,arguments) \
  ))

def print_amo_type(name,match,arguments):
  print("""
&
\\multicolumn{2}{|c|}{%s} &
\\multicolumn{1}{c|}{aq} &
\\multicolumn{1}{c|}{rl} &
\\multicolumn{2}{c|}{%s} &
\\multicolumn{1}{c|}{%s} &
\\multicolumn{1}{c|}{%s} &
\\multicolumn{1}{c|}{%s} &
\\multicolumn{1}{c|}{%s} & %s \\\\
\\cline{2-11}
  """ % \
  ( \
    binary(yank(match,27,5),5), \
    str_arg('rs2','',match,arguments), \
    str_arg('rs1','',match,arguments), \
    binary(yank(match,funct_base,funct_size),funct_size), \
    str_arg('rd','',match,arguments), \
    binary(yank(match,opcode_base,opcode_size),opcode_size), \
    str_inst(name,arguments) \
  ))

def print_fence_type(name,match,arguments):
  print("""
&
\\multicolumn{2}{|c|}{%s} &
\\multicolumn{3}{c|}{%s} &
\\multicolumn{1}{c|}{%s} &
\\multicolumn{1}{c|}{%s} &
\\multicolumn{1}{c|}{%s} &
\\multicolumn{1}{c|}{%s} &
\\multicolumn{1}{c|}{%s} & %s \\\\
\\cline{2-11}
  """ % \
  ( \
    str_arg('fm','fm',match,arguments), \
    str_arg('pred','pred',match,arguments), \
    str_arg('succ','',match,arguments), \
    str_arg('rs1','',match,arguments), \
    binary(yank(match,funct_base,funct_size),funct_size), \
    str_arg('rd','',match,arguments), \
    binary(yank(match,opcode_base,opcode_size),opcode_size), \
    str_inst(name,arguments) \
  ))

def print_header(*types):
  print("""
\\newpage

\\begin{table}[p]
\\begin{small}
\\begin{center}
\\begin{tabular}{p{0in}p{0.4in}p{0.05in}p{0.05in}p{0.05in}p{0.05in}p{0.4in}p{0.6in}p{0.4in}p{0.6in}p{0.7in}l}
& & & & & & & & & & \\\\
                      &
\\multicolumn{1}{l}{\\instbit{31}} &
\\multicolumn{1}{r}{\\instbit{27}} &
\\instbit{26} &
\\instbit{25} &
\\multicolumn{1}{l}{\\instbit{24}} &
\\multicolumn{1}{r}{\\instbit{20}} &
\\instbitrange{19}{15} &
\\instbitrange{14}{12} &
\\instbitrange{11}{7} &
\\instbitrange{6}{0} \\\\
\\cline{2-11}
""")
  if 'r' in types:
    print("""
&
\\multicolumn{4}{|c|}{funct7} &
\\multicolumn{2}{c|}{rs2} &
\\multicolumn{1}{c|}{rs1} &
\\multicolumn{1}{c|}{funct3} &
\\multicolumn{1}{c|}{rd} &
\\multicolumn{1}{c|}{opcode} & R-type \\\\
\\cline{2-11}
""")
  if 'r4' in types:
    print("""
&
\\multicolumn{2}{|c|}{rs3} &
\\multicolumn{2}{c|}{funct2} &
\\multicolumn{2}{c|}{rs2} &
\\multicolumn{1}{c|}{rs1} &
\\multicolumn{1}{c|}{funct3} &
\\multicolumn{1}{c|}{rd} &
\\multicolumn{1}{c|}{opcode} & R4-type \\\\
\\cline{2-11}
  """)
  if 'i' in types:
    print("""
&
\\multicolumn{6}{|c|}{imm[11:0]} &
\\multicolumn{1}{c|}{rs1} &
\\multicolumn{1}{c|}{funct3} &
\\multicolumn{1}{c|}{rd} &
\\multicolumn{1}{c|}{opcode} & I-type \\\\
\\cline{2-11}
""")
  if 's' in types:
    print("""
&
\\multicolumn{4}{|c|}{imm[11:5]} &
\\multicolumn{2}{c|}{rs2} &
\\multicolumn{1}{c|}{rs1} &
\\multicolumn{1}{c|}{funct3} &
\\multicolumn{1}{c|}{imm[4:0]} &
\\multicolumn{1}{c|}{opcode} & S-type \\\\
\\cline{2-11}
""")
  if 'sb' in types:
    print("""
&
\\multicolumn{4}{|c|}{imm[12$\\vert$10:5]} &
\\multicolumn{2}{c|}{rs2} &
\\multicolumn{1}{c|}{rs1} &
\\multicolumn{1}{c|}{funct3} &
\\multicolumn{1}{c|}{imm[4:1$\\vert$11]} &
\\multicolumn{1}{c|}{opcode} & B-type \\\\
\\cline{2-11}
""")
  if 'u' in types:
    print("""
&
\\multicolumn{8}{|c|}{imm[31:12]} &
\\multicolumn{1}{c|}{rd} &
\\multicolumn{1}{c|}{opcode} & U-type \\\\
\\cline{2-11}
""")
  if 'uj' in types:
    print("""
&
\\multicolumn{8}{|c|}{imm[20$\\vert$10:1$\\vert$11$\\vert$19:12]} &
\\multicolumn{1}{c|}{rd} &
\\multicolumn{1}{c|}{opcode} & J-type \\\\
\\cline{2-11}
""")

def print_subtitle(title):
  print("""
&
\\multicolumn{10}{c}{} & \\\\
&
\\multicolumn{10}{c}{\\bf %s} & \\\\
\\cline{2-11}
  """ % title)

def print_footer(caption=''):
  print("""
\\end{tabular}
\\end{center}
\\end{small}
%s
\\end{table}
  """ % caption)

def print_inst(n):
  if n == 'fence' or n == 'fence.tso' or n == 'pause':
    print_fence_type(n, match[n], arguments[n])
  elif 'aqrl' in arguments[n]:
    print_amo_type(n, match[n], arguments[n])
  elif 'shamt' in arguments[n]:
    print_ish_type(n, match[n], arguments[n])
  elif 'shamtw' in arguments[n]:
    print_ishw_type(n, match[n], arguments[n])
  elif 'imm20' in arguments[n]:
    print_u_type(n, match[n], arguments[n])
  elif 'jimm20' in arguments[n]:
    print_uj_type(n, match[n], arguments[n])
  elif n[:3] == 'csr':
    print_csr_type(n, match[n], arguments[n])
  elif 'imm12' in arguments[n] or n == 'ecall' or n == 'ebreak':
    print_i_type(n, match[n], arguments[n])
  elif 'imm12hi' in arguments[n]:
    print_s_type(n, match[n], arguments[n])
  elif 'bimm12hi' in arguments[n]:
    print_sb_type(n, match[n], arguments[n])
  elif 'rs3' in arguments[n]:
    print_r4_type(n, match[n], arguments[n])
  else:
    print_r_type(n, match[n], arguments[n])

def print_insts(*names):
  for n in names:
    print_inst(n)

def make_supervisor_latex_table():
  print_header('r', 'i')
  print_subtitle('Trap-Return Instructions')
  print_insts('sret', 'mret')
  print_subtitle('Interrupt-Management Instructions')
  print_insts('wfi')
  print_subtitle('Supervisor Memory-Management Instructions')
  print_insts('sfence.vma')
  print_subtitle('Hypervisor Memory-Management Instructions')
  print_insts('hfence.vvma')
  print_insts('hfence.gvma')
  print_subtitle('Svinval Memory-Management Instructions')
  print_insts('sinval.vma')
  print_insts('sfence.w.inval')
  print_insts('sfence.inval.ir')
  print_insts('hinval.vvma')
  print_insts('hinval.gvma')
  print_footer('\\caption{RISC-V Privileged Instructions}')

def make_latex_table():
  print_header('r','i','s','sb','u','uj')
  print_subtitle('RV32I Base Instruction Set')
  print_insts('lui', 'auipc')
  print_insts('jal', 'jalr', 'beq', 'bne', 'blt', 'bge', 'bltu', 'bgeu')
  print_insts('lb', 'lh', 'lw', 'lbu', 'lhu', 'sb', 'sh', 'sw')
  print_insts('addi', 'slti', 'sltiu', 'xori', 'ori', 'andi', 'slli.rv32', 'srli.rv32', 'srai.rv32')
  print_insts('add', 'sub', 'sll', 'slt', 'sltu', 'xor', 'srl', 'sra', 'or', 'and')
  print_insts('fence', 'fence.tso', 'pause')
  print_insts('ecall', 'ebreak')
  print_footer()

  print_header('r','a','i','s')
  print_subtitle('RV64I Base Instruction Set (in addition to RV32I)')
  print_insts('lwu', 'ld', 'sd')
  print_insts('slli', 'srli', 'srai')
  print_insts('addiw', 'slliw', 'srliw', 'sraiw')
  print_insts('addw', 'subw', 'sllw', 'srlw', 'sraw')
  print_subtitle('RV32/RV64 \emph{Zifencei} Standard Extension')
  print_insts('fence.i')
  print_subtitle('RV32/RV64 \emph{Zicsr} Standard Extension')
  print_insts('csrrw', 'csrrs', 'csrrc')
  print_insts('csrrwi', 'csrrsi', 'csrrci')
  print_subtitle('RV32M Standard Extension')
  print_insts('mul', 'mulh', 'mulhsu', 'mulhu')
  print_insts('div', 'divu', 'rem', 'remu')
  print_subtitle('RV64M Standard Extension (in addition to RV32M)')
  print_insts('mulw', 'divw', 'divuw', 'remw', 'remuw')
  print_footer()

  print_header('r')
  print_subtitle('RV32A Standard Extension')
  print_insts('lr.w', 'sc.w')
  print_insts('amoswap.w')
  print_insts('amoadd.w', 'amoxor.w', 'amoand.w', 'amoor.w')
  print_insts('amomin.w', 'amomax.w', 'amominu.w', 'amomaxu.w')
  print_subtitle('RV64A Standard Extension (in addition to RV32A)')
  print_insts('lr.d', 'sc.d')
  print_insts('amoswap.d')
  print_insts('amoadd.d', 'amoxor.d', 'amoand.d', 'amoor.d')
  print_insts('amomin.d', 'amomax.d', 'amominu.d', 'amomaxu.d')
  print_footer()

  print_header('r','r4','i','s')
  print_subtitle('RV32F Standard Extension')
  print_insts('flw', 'fsw')
  print_insts('fmadd.s', 'fmsub.s', 'fnmsub.s', 'fnmadd.s')
  print_insts('fadd.s', 'fsub.s', 'fmul.s', 'fdiv.s', 'fsqrt.s')
  print_insts('fsgnj.s', 'fsgnjn.s', 'fsgnjx.s', 'fmin.s', 'fmax.s')
  print_insts('fcvt.w.s', 'fcvt.wu.s', 'fmv.x.w')
  print_insts('feq.s', 'flt.s', 'fle.s', 'fclass.s')
  print_insts('fcvt.s.w', 'fcvt.s.wu', 'fmv.w.x')
  print_subtitle('RV64F Standard Extension (in addition to RV32F)')
  print_insts('fcvt.l.s', 'fcvt.lu.s')
  print_insts('fcvt.s.l', 'fcvt.s.lu')
  print_footer()

  print_header('r','r4','i','s')
  print_subtitle('RV32D Standard Extension')
  print_insts('fld', 'fsd')
  print_insts('fmadd.d', 'fmsub.d', 'fnmsub.d', 'fnmadd.d')
  print_insts('fadd.d', 'fsub.d', 'fmul.d', 'fdiv.d', 'fsqrt.d')
  print_insts('fsgnj.d', 'fsgnjn.d', 'fsgnjx.d', 'fmin.d', 'fmax.d')
  print_insts('fcvt.s.d', 'fcvt.d.s')
  print_insts('feq.d', 'flt.d', 'fle.d', 'fclass.d')
  print_insts('fcvt.w.d', 'fcvt.wu.d')
  print_insts('fcvt.d.w', 'fcvt.d.wu')
  print_subtitle('RV64D Standard Extension (in addition to RV32D)')
  print_insts('fcvt.l.d', 'fcvt.lu.d', 'fmv.x.d')
  print_insts('fcvt.d.l', 'fcvt.d.lu', 'fmv.d.x')
  print_footer()

  print_header('r','r4','i','s')
  print_subtitle('RV32Q Standard Extension')
  print_insts('flq', 'fsq')
  print_insts('fmadd.q', 'fmsub.q', 'fnmsub.q', 'fnmadd.q')
  print_insts('fadd.q', 'fsub.q', 'fmul.q', 'fdiv.q', 'fsqrt.q')
  print_insts('fsgnj.q', 'fsgnjn.q', 'fsgnjx.q', 'fmin.q', 'fmax.q')
  print_insts('fcvt.s.q', 'fcvt.q.s')
  print_insts('fcvt.d.q', 'fcvt.q.d')
  print_insts('feq.q', 'flt.q', 'fle.q', 'fclass.q')
  print_insts('fcvt.w.q', 'fcvt.wu.q')
  print_insts('fcvt.q.w', 'fcvt.q.wu')
  print_subtitle('RV64Q Standard Extension (in addition to RV32Q)')
  print_insts('fcvt.l.q', 'fcvt.lu.q')
  print_insts('fcvt.q.l', 'fcvt.q.lu')
  print_footer('\\caption{Instruction listing for RISC-V}')

def print_chisel_insn(name):
  s = "  def %-18s = BitPat(\"b" % name.replace('.', '_').upper()
  for i in range(31, -1, -1):
    if yank(mask[name], i, 1):
      s = '%s%d' % (s, yank(match[name], i, 1))
    else:
      s = s + '?'
  print(s + "\")")

def make_chisel():
  print('/* Automatically generated by parse_opcodes */')
  print('object Instructions {')
  for name in namelist:
    print_chisel_insn(name)
  print('}')
  print('object Causes {')
  for num, name in causes:
    print('  val %s = %s' % (name.lower().replace(' ', '_'), hex(num)))
  print('  val all = {')
  print('    val res = collection.mutable.ArrayBuffer[Int]()')
  for num, name in causes:
    print('    res += %s' % (name.lower().replace(' ', '_')))
  print('    res.toArray')
  print('  }')
  print('}')
  print('object CSRs {')
  for num, name in csrs+csrs32:
    print('  val %s = %s' % (name, hex(num)))
  print('  val all = {')
  print('    val res = collection.mutable.ArrayBuffer[Int]()')
  for num, name in csrs:
    print('    res += %s' % (name))
  print('    res.toArray')
  print('  }')
  print('  val all32 = {')
  print('    val res = collection.mutable.ArrayBuffer(all:_*)')
  for num, name in csrs32:
    print('    res += %s' % (name))
  print('    res.toArray')
  print('  }')
  print('}')

def print_sverilog_insn(name):
  s = "  localparam [31:0] %-18s = 32'b" % name.replace('.', '_').upper()
  for i in range(31, -1, -1):
    if yank(mask[name], i, 1):
      s = '%s%d' % (s, yank(match[name], i, 1))
    else:
      s = s + '?'
  print(s + ";")

def make_sverilog():
  print('/* Automatically generated by parse_opcodes */')
  print('package riscv_instr;')
  for name in namelist:
    print_sverilog_insn(name)
  print('  /* CSR Addresses */')
  for num, name in csrs+csrs32:
    print('  localparam logic [11:0] CSR_%s = 12\'h%s;' % (name.upper(), hex(num)[2:]))
  print('endpackage')

def signed(value, width):
  if 0 <= value < (1<<(width-1)):
    return value
  else:
    return value - (1<<width)

def print_go_insn(name):
  print('\tcase A%s:' % name.upper().replace('.', ''))
  m = match[name]
  opcode = yank(m, 0, 7)
  funct3 = yank(m, 12, 3)
  rs2 = yank(m, 20, 5)
  csr = yank(m, 20, 12)
  funct7 = yank(m, 25, 7)
  print('\t\treturn &inst{0x%x, 0x%x, 0x%x, %d, 0x%x}' % (opcode, funct3, rs2, signed(csr, 12), funct7))

def make_go():
  print('// Code generated by parse_opcodes -go; DO NOT EDIT.')
  print()
  print('package riscv')
  print()
  print('import "cmd/internal/obj"')
  print()
  print('type inst struct {')
  print('\topcode uint32')
  print('\tfunct3 uint32')
  print('\trs2    uint32')
  print('\tcsr    int64')
  print('\tfunct7 uint32')
  print('}')
  print()
  print('func encode(a obj.As) *inst {')
  print('\tswitch a {')
  for name in namelist:
    print_go_insn(name)
  print('\t}')
  print('\treturn nil')
  print('}')

def make_rust():
  print('/* Automatically generated by parse_opcodes.  */')
  for name in namelist:
    name2 = name.upper().replace('.','_')
    print('const MATCH_%s: u32 = %s;' % (name2, hex(match[name])))
    print('const MASK_%s: u32 = %s;' % (name2, hex(mask[name])))
  for num, name in csrs+csrs32:
      print('const CSR_%s: u16 = %s;' % (name.upper(), hex(num)))
  for num, name in causes:
      print('const CAUSE_%s: u8 = %s;' % (name.upper().replace(' ', '_'), hex(num)))

def parse_inputs(args):
  inputs = []
  for fn in args:
      try:
          inputs.append(open(fn))
      except:
          assert(0)
  if not inputs:
      inputs.append(sys.stdin)

  for f in inputs:
    for line in f:
      line = line.partition('#')
      tokens = line[0].split()

      if len(tokens) == 0:
        continue
      assert len(tokens) >= 2

      name = tokens[0]
      pseudo = name[0] == '@'
      if pseudo:
        name = name[1:]
      mymatch = 0
      mymask = 0
      cover = 0

      if not name in list(arguments.keys()):
        arguments[name] = []

      for token in tokens[1:]:
        if len(token.split('=')) == 2:
          tokens = token.split('=')
          if len(tokens[0].split('..')) == 2:
            tmp = tokens[0].split('..')
            hi = int(tmp[0])
            lo = int(tmp[1])
            if hi <= lo:
              sys.exit("%s: bad range %d..%d" % (name,hi,lo))
          else:
            hi = lo = int(tokens[0])

          if tokens[1] != 'ignore':
            val = int(tokens[1], 0)
            if val >= (1 << (hi-lo+1)):
              sys.exit("%s: bad value %d for range %d..%d" % (name,val,hi,lo))
            mymatch = mymatch | (val << lo)
            mymask = mymask | ((1<<(hi+1))-(1<<lo))

          if cover & ((1<<(hi+1))-(1<<lo)):
            sys.exit("%s: overspecified" % name)
          cover = cover | ((1<<(hi+1))-(1<<lo))

        elif token in arglut:
          if cover & ((1<<(arglut[token][0]+1))-(1<<arglut[token][1])):
            sys.exit("%s: overspecified" % name)
          cover = cover | ((1<<(arglut[token][0]+1))-(1<<arglut[token][1]))
          arguments[name].append(token)

        else:
          sys.exit("%s: unknown token %s" % (name,token))

      if not (cover == 0xFFFFFFFF or cover == 0xFFFF):
        sys.exit("%s: not all bits are covered" % name)

      if pseudo:
        pseudos[name] = 1
      else:
        for name2,match2 in match.items():
          if name2 not in pseudos and (match2 & mymask) == mymatch:
              sys.exit("%s and %s overlap" % (name,name2))

      mask[name] = mymask
      match[name] = mymatch
      namelist.append(name)

    if f is not sys.stdin:
        f.close()
  return (namelist, pseudos, mask, match, arguments)

if __name__ == "__main__":
  parse_inputs(sys.argv[2:])

  if sys.argv[1] == '-tex':
    make_latex_table()
  elif sys.argv[1] == '-privtex':
    make_supervisor_latex_table()
  elif sys.argv[1] == '-chisel':
    make_chisel()
  elif sys.argv[1] == '-sverilog':
    make_sverilog()
  elif sys.argv[1] == '-c':
    make_c(match,mask)
  elif sys.argv[1] == '-go':
    make_go()
  elif sys.argv[1] == '-rust':
    make_rust()
  else:
    assert 0<|MERGE_RESOLUTION|>--- conflicted
+++ resolved
@@ -299,10 +299,6 @@
   (0xF12, 'marchid'),
   (0xF13, 'mimpid'),
   (0xF14, 'mhartid'),
-<<<<<<< HEAD
-  (0x546, 'sentropy'), # crypto ext
-=======
->>>>>>> 1833ce76
 ]
 
 csrs32 = [
